--- conflicted
+++ resolved
@@ -368,298 +368,7 @@
         self.configuration = None
 
 
-<<<<<<< HEAD
 class Helm3Connector(BaseKubernetesConnector):
-=======
-class BaseHelmConnector(BaseKubernetesConnector, ABC):
-
-    def __init__(self,
-                 streamflow_config_dir: str,
-                 inCluster: Optional[bool] = False,
-                 kubeconfig: Optional[str] = os.path.join(str(Path.home()), ".kube", "config"),
-                 namespace: Optional[str] = None,
-                 releaseName: Optional[str] = "release-%s" % str(uuid.uuid1()),
-                 resourcesCacheTTL: int = 10,
-                 transferBufferSize: int = (2 ** 25) - 1):
-        super().__init__(
-            streamflow_config_dir=streamflow_config_dir,
-            inCluster=inCluster,
-            kubeconfig=kubeconfig,
-            namespace=namespace,
-            resourcesCacheTTL=resourcesCacheTTL,
-            transferBufferSize=transferBufferSize)
-        self.releaseName: str = releaseName
-
-    @cachedmethod(lambda self: self.resourcesCache)
-    async def get_available_resources(self, service: str) -> MutableMapping[str, Resource]:
-        pods = await self.client.list_namespaced_pod(
-            namespace=self.namespace or 'default',
-            label_selector="app.kubernetes.io/instance={}".format(self.releaseName),
-            field_selector="status.phase=Running"
-        )
-        valid_targets = {}
-        for pod in pods.items:
-            # Check if pod is ready
-            is_ready = True
-            for condition in pod.status.conditions:
-                if condition.status != 'True':
-                    is_ready = False
-                    break
-            # Filter out not ready and Terminating resources
-            if is_ready and pod.metadata.deletion_timestamp is None:
-                for container in pod.spec.containers:
-                    if not service or service == container.name:
-                        resource_name = pod.metadata.name + ':' + service
-                        valid_targets[resource_name] = Resource(name=resource_name, hostname=pod.status.pod_ip)
-                        break
-        return valid_targets
-
-
-class Helm2Connector(BaseHelmConnector):
-
-    def __init__(self,
-                 streamflow_config_dir: str,
-                 chart: str,
-                 debug: Optional[bool] = False,
-                 home: Optional[str] = os.path.join(str(Path.home()), ".helm"),
-                 kubeContext: Optional[str] = None,
-                 kubeconfig: Optional[str] = None,
-                 tillerConnectionTimeout: Optional[int] = None,
-                 tillerNamespace: Optional[str] = None,
-                 atomic: Optional[bool] = False,
-                 caFile: Optional[str] = None,
-                 certFile: Optional[str] = None,
-                 depUp: Optional[bool] = False,
-                 description: Optional[str] = None,
-                 devel: Optional[bool] = False,
-                 inCluster: Optional[bool] = False,
-                 init: Optional[bool] = False,
-                 keyFile: Optional[str] = None,
-                 keyring: Optional[str] = None,
-                 releaseName: Optional[str] = "release-%s" % str(uuid.uuid1()),
-                 nameTemplate: Optional[str] = None,
-                 namespace: Optional[str] = None,
-                 noCrdHook: Optional[bool] = False,
-                 noHooks: Optional[bool] = False,
-                 password: Optional[str] = None,
-                 renderSubchartNotes: Optional[bool] = False,
-                 repo: Optional[str] = None,
-                 resourcesCacheTTL: int = 10,
-                 commandLineValues: Optional[MutableSequence[str]] = None,
-                 fileValues: Optional[MutableSequence[str]] = None,
-                 stringValues: Optional[MutableSequence[str]] = None,
-                 timeout: Optional[int] = str(60000),
-                 tls: Optional[bool] = False,
-                 tlscacert: Optional[str] = None,
-                 tlscert: Optional[str] = None,
-                 tlshostname: Optional[str] = None,
-                 tlskey: Optional[str] = None,
-                 tlsverify: Optional[bool] = False,
-                 username: Optional[str] = None,
-                 yamlValues: Optional[MutableSequence[str]] = None,
-                 verify: Optional[bool] = False,
-                 chartVersion: Optional[str] = None,
-                 wait: Optional[bool] = True,
-                 purge: Optional[bool] = True,
-                 transferBufferSize: int = (2 ** 25) - 1):
-        super().__init__(
-            streamflow_config_dir=streamflow_config_dir,
-            inCluster=inCluster,
-            kubeconfig=kubeconfig,
-            namespace=namespace,
-            releaseName=releaseName,
-            resourcesCacheTTL=resourcesCacheTTL,
-            transferBufferSize=transferBufferSize
-        )
-        self.chart = os.path.join(streamflow_config_dir, chart)
-        self.debug = debug
-        self.home = home
-        self.kubeContext = kubeContext
-        self.tillerConnectionTimeout = tillerConnectionTimeout
-        self.tillerNamespace = tillerNamespace
-        self.atomic = atomic
-        self.caFile = caFile
-        self.certFile = certFile
-        self.depUp = depUp
-        self.description = description
-        self.devel = devel
-        self.keyFile = keyFile
-        self.keyring = keyring
-        self.nameTemplate = nameTemplate
-        self.noCrdHook = noCrdHook
-        self.noHooks = noHooks
-        self.password = password
-        self.renderSubchartNotes = renderSubchartNotes
-        self.repo = repo
-        self.commandLineValues = commandLineValues
-        self.fileValues = fileValues
-        self.stringValues = stringValues
-        self.tlshostname = tlshostname
-        self.username = username
-        self.yamlValues = yamlValues
-        self.verify = verify
-        self.chartVersion = chartVersion
-        self.wait = wait
-        self.purge = purge
-        self.timeout = timeout
-        self.tls = tls
-        self.tlscacert = tlscacert
-        self.tlscert = tlscert
-        self.tlskey = tlskey
-        self.tlsverify = tlsverify
-        if init:
-            self._init_helm()
-
-    def _init_helm(self):
-        init_command = self.base_command() + "".join([
-            "init "
-            "--upgrade "
-            "{wait}"
-        ]).format(
-            wait=self.get_option("wait", self.wait)
-        )
-        logger.debug("Executing {command}".format(command=init_command))
-        return subprocess.run(shlex.split(init_command))
-
-    def base_command(self):
-        return (
-            "helm "
-            "{debug}"
-            "{home}"
-            "{kubeContext}"
-            "{kubeconfig}"
-            "{tillerConnectionTimeout}"
-            "{tillerNamespace}"
-        ).format(
-            debug=self.get_option("debug", self.debug),
-            home=self.get_option("home", self.home),
-            kubeContext=self.get_option("kube-context", self.kubeContext),
-            kubeconfig=self.get_option("kubeconfig", self.kubeconfig),
-            tillerConnectionTimeout=self.get_option("tiller-connection-timeout", self.tillerConnectionTimeout),
-            tillerNamespace=self.get_option("tiller-namespace", self.tillerNamespace)
-        )
-
-    async def deploy(self, external: bool) -> None:
-        # Create clients
-        await super().deploy(external)
-        if not external:
-            # Check if Helm is installed
-            _check_helm_installed()
-            # Check correct version of Helm
-            version = await _get_helm_version()
-            if not version.startswith("v2"):
-                raise WorkflowExecutionException(
-                    "Helm {version} is not compatible with Helm2Connector".format(version=version))
-            # Deploy Helm charts
-            deploy_command = self.base_command() + "".join([
-                "install "
-                "{atomic}"
-                "{caFile}"
-                "{certFile}"
-                "{depUp}"
-                "{description}"
-                "{devel}"
-                "{keyFile}"
-                "{keyring}"
-                "{releaseName}"
-                "{nameTemplate}"
-                "{namespace}"
-                "{noCrdHook}"
-                "{noHooks}"
-                "{password}"
-                "{renderSubchartNotes}"
-                "{repo}"
-                "{commandLineValues}"
-                "{fileValues}"
-                "{stringValues}"
-                "{timeout}"
-                "{tls}"
-                "{tlscacert}"
-                "{tlscert}"
-                "{tlshostname}"
-                "{tlskey}"
-                "{tlsverify}"
-                "{username}"
-                "{yamlValues}"
-                "{verify}"
-                "{chartVersion}"
-                "{wait}"
-                "{chart}"
-            ]).format(
-                atomic=self.get_option("atomic", self.atomic),
-                caFile=self.get_option("ca-file", self.caFile),
-                certFile=self.get_option("cert-file", self.certFile),
-                depUp=self.get_option("dep-up", self.depUp),
-                description=self.get_option("description", self.description),
-                devel=self.get_option("devel", self.devel),
-                keyFile=self.get_option("key-file", self.keyFile),
-                keyring=self.get_option("keyring", self.keyring),
-                releaseName=self.get_option("name", self.releaseName),
-                nameTemplate=self.get_option("name-template", self.nameTemplate),
-                namespace=self.get_option("namespace", self.namespace),
-                noCrdHook=self.get_option("no-crd-hook", self.noCrdHook),
-                noHooks=self.get_option("no-hooks", self.noHooks),
-                password=self.get_option("password", self.password),
-                renderSubchartNotes=self.get_option("render-subchart-notes", self.renderSubchartNotes),
-                repo=self.get_option("repo", self.repo),
-                commandLineValues=self.get_option("set", self.commandLineValues),
-                fileValues=self.get_option("set-file", self.fileValues),
-                stringValues=self.get_option("set-string", self.stringValues),
-                timeout=self.get_option("timeout", self.timeout),
-                tls=self.get_option("tls", self.tls),
-                tlscacert=self.get_option("tls-ca-cert", self.tlscacert),
-                tlscert=self.get_option("tls-cert", self.tlscert),
-                tlshostname=self.get_option("tls-hostname", self.tlshostname),
-                tlskey=self.get_option("tls-key", self.tlskey),
-                tlsverify=self.get_option("tls-verify", self.tlsverify),
-                username=self.get_option("username", self.username),
-                yamlValues=self.get_option("values", self.yamlValues),
-                verify=self.get_option("verify", self.verify),
-                chartVersion=self.get_option("version", self.chartVersion),
-                wait=self.get_option("wait", self.wait),
-                chart="\"{chart}\"".format(chart=self.chart)
-            )
-            logger.debug("Executing {command}".format(command=deploy_command))
-            proc = await asyncio.create_subprocess_exec(*shlex.split(deploy_command))
-            await proc.wait()
-
-    async def undeploy(self, external: bool) -> None:
-        if not external:
-            undeploy_command = self.base_command() + (
-                "delete "
-                "{description}"
-                "{noHooks}"
-                "{purge}"
-                "{timeout}"
-                "{tls}"
-                "{tlscacert}"
-                "{tlscert}"
-                "{tlshostname}"
-                "{tlskey}"
-                "{tlsverify}"
-                "{releaseName}"
-            ).format(
-                description=self.get_option("description", self.description),
-                noHooks=self.get_option("no-hooks", self.noHooks),
-                timeout=self.get_option("timeout", self.timeout),
-                purge=self.get_option("purge", self.purge),
-                tls=self.get_option("tls", self.tls),
-                tlscacert=self.get_option("tls-ca-cert", self.tlscacert),
-                tlscert=self.get_option("tls-cert", self.tlscert),
-                tlshostname=self.get_option("tls-hostname", self.tlshostname),
-                tlskey=self.get_option("tls-key", self.tlskey),
-                tlsverify=self.get_option("tls-verify", self.tlsverify),
-                releaseName=self.releaseName
-            )
-            logger.debug("Executing {command}".format(command=undeploy_command))
-            proc = await asyncio.create_subprocess_exec(*shlex.split(undeploy_command))
-            await proc.wait()
-        # Close connections
-        await super().undeploy(external)
-
-
-class Helm3Connector(BaseHelmConnector):
->>>>>>> 1a6b3359
     def __init__(self,
                  streamflow_config_dir: str,
                  chart: str,
@@ -684,20 +393,12 @@
                  repo: Optional[str] = None,
                  commandLineValues: Optional[MutableSequence[str]] = None,
                  fileValues: Optional[MutableSequence[str]] = None,
-<<<<<<< HEAD
                  stringValues: Optional[MutableSequence[str]] = None,
-                 registryConfig: Optional[str] = os.path.join(os.environ['HOME'], ".config/helm/registry.json"),
+                 registryConfig: Optional[str] = os.path.join(str(Path.home()), ".config/helm/registry.json"),
                  releaseName: Optional[str] = "release-%s" % str(uuid.uuid1()),
-                 repositoryCache: Optional[str] = os.path.join(os.environ['HOME'], ".cache/helm/repository"),
-                 repositoryConfig: Optional[str] = os.path.join(os.environ['HOME'], ".config/helm/repositories.yaml"),
-                 resourcesCacheTTL: int = None,
-=======
-                 registryConfig: Optional[str] = os.path.join(str(Path.home()), ".config/helm/registry.json"),
                  repositoryCache: Optional[str] = os.path.join(str(Path.home()), ".cache/helm/repository"),
                  repositoryConfig: Optional[str] = os.path.join(str(Path.home()), ".config/helm/repositories.yaml"),
-                 resourcesCacheTTL: int = 10,
-                 stringValues: Optional[MutableSequence[str]] = None,
->>>>>>> 1a6b3359
+                 resourcesCacheTTL: int = None,
                  skipCrds: Optional[bool] = False,
                  timeout: Optional[str] = "1000m",
                  transferBufferSize: int = (32 << 20) - 1,
