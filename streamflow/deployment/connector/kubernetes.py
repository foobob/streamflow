from __future__ import annotations

import asyncio
import io
import os
import posixpath
import shlex
import tarfile
import tempfile
import uuid
from abc import ABC
from pathlib import Path
from shutil import which
from typing import Any, MutableMapping, MutableSequence, Optional, Tuple, Union

import yaml
from cachetools import Cache, TTLCache
from kubernetes_asyncio import client
from kubernetes_asyncio.client import ApiClient, Configuration, V1Container
from kubernetes_asyncio.config import ConfigException, load_incluster_config, load_kube_config
from kubernetes_asyncio.stream import WsApiClient, ws_client

from streamflow.core import utils
from streamflow.core.asyncache import cachedmethod
from streamflow.core.exception import WorkflowExecutionException
from streamflow.core.scheduling import Location
from streamflow.deployment.connector.base import BaseConnector
from streamflow.log_handler import logger

SERVICE_NAMESPACE_FILENAME = "/var/run/secrets/kubernetes.io/serviceaccount/namespace"


def _check_helm_installed():
    if which("helm") is None:
        raise WorkflowExecutionException("Helm must be installed on the system to use the Helm connector.")


async def _get_helm_version():
    proc = await asyncio.create_subprocess_exec(
        *shlex.split("helm version --template '{{.Version}}'"),
        stdout=asyncio.subprocess.PIPE,
        stderr=asyncio.subprocess.DEVNULL)
    stdout, _ = await proc.communicate()
    return stdout.decode().strip()


<<<<<<< HEAD
class PatchedInClusterConfigLoader(incluster_config.InClusterConfigLoader):

    def load_and_set(self, configuration: Optional[Configuration] = None):
        self._load_config()
        self._set_config(configuration)

    def _set_config(self, configuration: Optional[Configuration] = None):
        if configuration is None:
            super()._set_config()
        configuration.host = self.host
        configuration.ssl_ca_cert = self.ssl_ca_cert
        configuration.api_key['authorization'] = "bearer " + self.token


class PatchedWsApiClient(WsApiClient):

    async def request(self, method, url, query_params=None, headers=None,
                      post_params=None, body=None, _preload_content=True,
                      _request_timeout=None):
        if query_params:
            new_query_params = []
            for key, value in query_params:
                if key == 'command' and isinstance(value, list):
                    for command in value:
                        new_query_params.append((key, command))
                else:
                    new_query_params.append((key, value))
            query_params = new_query_params
        if headers is None:
            headers = {}
        if 'sec-websocket-protocol' not in headers:
            headers['sec-websocket-protocol'] = 'v4.channel.k8s.io'
        if query_params:
            url += '?' + urlencode(query_params)
        url = ws_client.get_websocket_url(url)
        if _preload_content:
            resp_all = ''
            async with self.rest_client.pool_manager.ws_connect(
                    url,
                    headers=headers,
                    heartbeat=30) as ws:
                async for msg in ws:
                    msg = msg.data.decode('utf-8')
                    if len(msg) > 1:
                        channel = ord(msg[0])
                        data = msg[1:]
                        if data:
                            if channel in [ws_client.STDOUT_CHANNEL, ws_client.STDERR_CHANNEL]:
                                resp_all += data
            return ws_client.WsResponse(200, resp_all.encode('utf-8'))
        else:
            return await self.rest_client.pool_manager.ws_connect(url, headers=headers, heartbeat=30)


=======
>>>>>>> 3de01f2e
class BaseKubernetesConnector(BaseConnector, ABC):

    def __init__(self,
                 deployment_name: str,
                 streamflow_config_dir: str,
                 inCluster: Optional[bool] = False,
                 kubeconfig: Optional[str] = os.path.join(str(Path.home()), ".kube", "config"),
                 namespace: Optional[str] = None,
                 locationsCacheTTL: int = None,
                 resourcesCacheTTL: int = None,
                 transferBufferSize: int = (2 ** 25) - 1,
                 maxConcurrentConnections: int = 4096):
        super().__init__(
            deployment_name=deployment_name,
            streamflow_config_dir=streamflow_config_dir,
            transferBufferSize=transferBufferSize)
        self.inCluster = inCluster
        self.kubeconfig = kubeconfig
        self.namespace = namespace
        cacheTTL = locationsCacheTTL
        if cacheTTL is None:
            cacheTTL = resourcesCacheTTL
            if cacheTTL is not None:
                logger.warn("The `resourcesCacheTTL` keyword is deprecated and will be removed in StreamFlow 0.3.0. "
                            "Use `locationsCacheTTL` instead.")
            else:
                cacheTTL = 10
        self.locationsCache: Cache = TTLCache(maxsize=10, ttl=cacheTTL)
        self.configuration: Optional[Configuration] = None
        self.client: Optional[client.CoreV1Api] = None
        self.client_ws: Optional[client.CoreV1Api] = None
        self.maxConcurrentConnections: int = maxConcurrentConnections

    def _configure_incluster_namespace(self):
        if self.namespace is None:
            if not os.path.isfile(SERVICE_NAMESPACE_FILENAME):
                raise ConfigException(
                    "Service namespace file does not exists.")

            with open(SERVICE_NAMESPACE_FILENAME) as f:
                self.namespace = f.read()
                if not self.namespace:
                    raise ConfigException("Namespace file exists but empty.")

    async def _copy_remote_to_remote(self,
                                     src: str,
                                     dst: str,
                                     locations: MutableSequence[str],
                                     source_location: str,
                                     read_only: bool = False) -> None:
        effective_locations = await self._get_effective_locations(locations, dst)
        await super()._copy_remote_to_remote(
            src=src,
            dst=dst,
            locations=effective_locations,
            source_location=source_location,
            read_only=read_only)

    async def _copy_local_to_remote(self,
                                    src: str,
                                    dst: str,
                                    locations: MutableSequence[str],
                                    read_only: bool = False):
        effective_locations = await self._get_effective_locations(locations, dst)
        await super()._copy_local_to_remote(
            src=src,
            dst=dst,
            locations=effective_locations,
            read_only=read_only)

    async def _copy_local_to_remote_single(self,
                                           location: str,
                                           tar_buffer: io.BufferedRandom,
                                           read_only: bool = False) -> None:
        location_buffer = io.BufferedReader(tar_buffer.raw)
        pod, container = location.split(':')
        command = ["tar", "xf", "-", "-C", "/"]
        # noinspection PyUnresolvedReferences
        response = await self.client_ws.connect_get_namespaced_pod_exec(
            name=pod,
            namespace=self.namespace or 'default',
            container=container,
            command=command,
            stderr=False,
            stdin=True,
            stdout=False,
            tty=False,
            _preload_content=False)
        while content := location_buffer.read(self.transferBufferSize):
            channel_prefix = bytes(chr(ws_client.STDIN_CHANNEL), "ascii")
            payload = channel_prefix + content
            await response.send_bytes(payload)
        await response.close()

    async def _copy_remote_to_local(self,
                                    src: str,
                                    dst: str,
                                    location: str,
                                    read_only: bool = False):
        pod, container = location.split(':')
        command = ["tar", "chf", "-", "-C", "/", posixpath.relpath(src, '/')]
        # noinspection PyUnresolvedReferences
        response = await self.client_ws.connect_get_namespaced_pod_exec(
            name=pod,
            namespace=self.namespace or 'default',
            container=container,
            command=command,
            stderr=True,
            stdin=False,
            stdout=True,
            tty=False,
            _preload_content=False)
        with tempfile.TemporaryFile() as tar_buffer:
            while not response.closed:
                async for msg in response:
                    channel = msg.data[0]
                    data = msg.data[1:]
                    if data and channel == ws_client.STDOUT_CHANNEL:
                        tar_buffer.write(data)
            await response.close()
            tar_buffer.seek(0)
            with tarfile.open(
                    fileobj=tar_buffer,
                    mode='r|') as tar:
                utils.extract_tar_stream(tar, src, dst)

    async def _get_container(self, location: str) -> Tuple[str, V1Container]:
        pod_name, container_name = location.split(':')
        pod = await self.client.read_namespaced_pod(name=pod_name, namespace=self.namespace or 'default')
        for container in pod.spec.containers:
            if container.name == container_name:
                return container.name, container

    async def _get_configuration(self) -> Configuration:
        if self.configuration is None:
            self.configuration = Configuration()
            if self.inCluster:
                load_incluster_config(client_configuration=self.configuration)
                self._configure_incluster_namespace()
            else:
                await load_kube_config(config_file=self.kubeconfig, client_configuration=self.configuration)
        return self.configuration

    async def _get_effective_locations(self,
                                       locations: MutableSequence[str],
                                       dest_path: str,
                                       source_location: Optional[str] = None) -> MutableSequence[str]:
        # Get containers
        container_tasks = []
        for location in locations:
            container_tasks.append(asyncio.create_task(self._get_container(location)))
        containers = {k: v for (k, v) in await asyncio.gather(*container_tasks)}
        # Check if some locations share volume mounts to the same path
        common_paths = {}
        effective_locations = []
        for location in locations:
            container = containers[location.split(':')[1]]
            add_location = True
            for volume in container.volume_mounts:
                if dest_path.startswith(volume.mount_path):
                    path = ':'.join([volume.name, dest_path])
                    if path not in common_paths:
                        common_paths[path] = location
                    elif location == source_location:
                        effective_locations.remove(common_paths[path])
                        common_paths[path] = location
                    else:
                        add_location = False
                    break
            if add_location:
                effective_locations.append(location)
        return effective_locations

    def _get_run_command(self,
                         command: str,
                         location: str,
                         interactive: bool = False):
        pod, container = location.split(':')
        return (
            "kubectl "
            "{namespace}"
            "{kubeconfig}"
            "exec "
            "{pod} "
            "{interactive}"
            "{container}"
            "-- "
            "{command}"
        ).format(
            namespace=self.get_option("namespace", self.namespace),
            kubeconfig=self.get_option("kubeconfig", self.kubeconfig),
            pod=pod,
            interactive=self.get_option("i", interactive),
            container=self.get_option("container", container),
            command=command)

    async def deploy(self, external: bool):
        # Init standard client
        configuration = await self._get_configuration()
        configuration.connection_pool_maxsize = self.maxConcurrentConnections
        self.client = client.CoreV1Api(api_client=ApiClient(configuration=configuration))
        # Init WebSocket client
        configuration = await self._get_configuration()
        configuration.connection_pool_maxsize = self.maxConcurrentConnections
        ws_api_client = WsApiClient(configuration=configuration, heartbeat=30)
        ws_api_client.set_default_header('Connection', 'upgrade,keep-alive')
        self.client_ws = client.CoreV1Api(api_client=ws_api_client)

    async def _run(self,
                   location: str,
                   command: MutableSequence[str],
                   environment: MutableMapping[str, str] = None,
                   workdir: Optional[str] = None,
                   stdin: Optional[Union[int, str]] = None,
                   stdout: Union[int, str] = asyncio.subprocess.STDOUT,
                   stderr: Union[int, str] = asyncio.subprocess.STDOUT,
                   job_name: Optional[str] = None,
                   capture_output: bool = False,
                   encode: bool = True,
                   interactive: bool = False,
                   stream: bool = False) -> Union[Optional[Tuple[Optional[Any], int]], asyncio.subprocess.Process]:
        command = utils.create_command(
            command, environment, workdir, stdin, stdout, stderr)
        logger.debug("Executing command {command} on {location} {job}".format(
            command=command,
            location=location,
            job="for job {job}".format(job=job_name) if job_name else ""))
        if encode:
            command = utils.encode_command(command)
        pod, container = location.split(':')
        # noinspection PyUnresolvedReferences
        response = await self.client_ws.connect_get_namespaced_pod_exec(
            name=pod,
            namespace=self.namespace or 'default',
            container=container,
            command=["sh", "-c", "{command}".format(command=command)],
            stderr=True,
            stdin=False,
            stdout=True,
            tty=False,
            _preload_content=not capture_output)
        if capture_output:
            with io.StringIO() as out_buffer, io.StringIO() as err_buffer:
                while not response.closed:
                    async for msg in response:
                        data = msg.data.decode('utf-8', 'replace')
                        channel = ord(data[0])
                        data = data[1:]
                        if data and channel in [ws_client.STDOUT_CHANNEL, ws_client.STDERR_CHANNEL]:
                            out_buffer.write(data)
                        elif data and channel == ws_client.ERROR_CHANNEL:
                            err_buffer.write(data)
                await response.close()
                err = yaml.safe_load(err_buffer.getvalue())
                if err['status'] == "Success":
                    return out_buffer.getvalue(), 0
                else:
                    if 'code' in err:
                        return err['message'], int(err['code'])
                    else:
                        return err['message'], int(err['details']['causes'][0]['message'])

    async def undeploy(self, external: bool):
        if self.client is not None:
            await self.client.api_client.close()
            self.client = None
        if self.client_ws is not None:
            await self.client_ws.api_client.close()
            self.client_ws = None
        self.configuration = None


class Helm3Connector(BaseKubernetesConnector):
    def __init__(self,
                 deployment_name: str,
                 streamflow_config_dir: str,
                 chart: str,
                 debug: Optional[bool] = False,
                 kubeContext: Optional[str] = None,
                 kubeconfig: Optional[str] = None,
                 atomic: Optional[bool] = False,
                 caFile: Optional[str] = None,
                 certFile: Optional[str] = None,
                 depUp: Optional[bool] = False,
                 devel: Optional[bool] = False,
                 inCluster: Optional[bool] = False,
                 keepHistory: Optional[bool] = False,
                 keyFile: Optional[str] = None,
                 keyring: Optional[str] = None,
                 locationsCacheTTL: int = None,
                 nameTemplate: Optional[str] = None,
                 namespace: Optional[str] = None,
                 noHooks: Optional[bool] = False,
                 password: Optional[str] = None,
                 renderSubchartNotes: Optional[bool] = False,
                 repo: Optional[str] = None,
                 commandLineValues: Optional[MutableSequence[str]] = None,
                 fileValues: Optional[MutableSequence[str]] = None,
                 stringValues: Optional[MutableSequence[str]] = None,
                 registryConfig: Optional[str] = os.path.join(str(Path.home()), ".config/helm/registry.json"),
                 releaseName: Optional[str] = "release-%s" % str(uuid.uuid1()),
                 repositoryCache: Optional[str] = os.path.join(str(Path.home()), ".cache/helm/repository"),
                 repositoryConfig: Optional[str] = os.path.join(str(Path.home()), ".config/helm/repositories.yaml"),
                 resourcesCacheTTL: int = None,
                 skipCrds: Optional[bool] = False,
                 timeout: Optional[str] = "1000m",
                 transferBufferSize: int = (32 << 20) - 1,
                 username: Optional[str] = None,
                 yamlValues: Optional[MutableSequence[str]] = None,
                 verify: Optional[bool] = False,
                 chartVersion: Optional[str] = None,
                 wait: Optional[bool] = True):
        super().__init__(
            deployment_name=deployment_name,
            streamflow_config_dir=streamflow_config_dir,
            inCluster=inCluster,
            kubeconfig=kubeconfig,
            namespace=namespace,
            locationsCacheTTL=locationsCacheTTL,
            resourcesCacheTTL=resourcesCacheTTL,
            transferBufferSize=transferBufferSize)
        self.chart: str = os.path.join(streamflow_config_dir, chart)
        self.debug: bool = debug
        self.kubeContext: Optional[str] = kubeContext
        self.atomic: bool = atomic
        self.caFile: Optional[str] = caFile
        self.certFile: Optional[str] = certFile
        self.depUp: bool = depUp
        self.devel: bool = devel
        self.keepHistory: bool = keepHistory
        self.keyFile: Optional[str] = keyFile
        self.keyring: Optional[str] = keyring
        self.nameTemplate: Optional[str] = nameTemplate
        self.noHooks: bool = noHooks
        self.password: Optional[str] = password
        self.renderSubchartNotes: bool = renderSubchartNotes
        self.repo: Optional[str] = repo
        self.commandLineValues: Optional[MutableSequence[str]] = commandLineValues
        self.fileValues: Optional[MutableSequence[str]] = fileValues
        self.stringValues: Optional[MutableSequence[str]] = stringValues
        self.skipCrds: bool = skipCrds
        self.registryConfig = registryConfig
        self.releaseName: str = releaseName
        self.repositoryCache = repositoryCache
        self.repositoryConfig = repositoryConfig
        self.timeout: Optional[str] = timeout
        self.username: Optional[str] = username
        self.yamlValues: Optional[MutableSequence[str]] = yamlValues
        self.verify: bool = verify
        self.chartVersion: Optional[str] = chartVersion
        self.wait: bool = wait

    def base_command(self):
        return (
            "helm "
            "{debug}"
            "{kubeContext}"
            "{kubeconfig}"
            "{namespace}"
            "{registryConfig}"
            "{repositoryCache}"
            "{repositoryConfig}"
        ).format(
            debug=self.get_option("debug", self.debug),
            kubeContext=self.get_option("kube-context", self.kubeContext),
            kubeconfig=self.get_option("kubeconfig", self.kubeconfig),
            namespace=self.get_option("namespace", self.namespace),
            registryConfig=self.get_option("registry-config", self.registryConfig),
            repositoryCache=self.get_option("repository-cache", self.repositoryCache),
            repositoryConfig=self.get_option("repository-config", self.repositoryConfig),
        )

    async def deploy(self, external: bool) -> None:
        # Create clients
        await super().deploy(external)
        if not external:
            # Check if Helm is installed
            _check_helm_installed()
            # Check correct version of Helm
            version = await _get_helm_version()
            if not version.startswith("v3"):
                raise WorkflowExecutionException(
                    "Helm {version} is not compatible with Helm3Connector".format(version=version))
            # Deploy Helm charts
            deploy_command = self.base_command() + "".join([
                "install "
                "{atomic}"
                "{caFile}"
                "{certFile}"
                "{depUp}"
                "{devel}"
                "{keyFile}"
                "{keyring}"
                "{nameTemplate}"
                "{noHooks}"
                "{password}"
                "{renderSubchartNotes}"
                "{repo}"
                "{commandLineValues}"
                "{fileValues}"
                "{stringValues}"
                "{skipCrds}"
                "{timeout}"
                "{username}"
                "{yamlValues}"
                "{verify}"
                "{chartVersion}"
                "{wait}"
                "{releaseName}"
                "{chart}"
            ]).format(
                atomic=self.get_option("atomic", self.atomic),
                caFile=self.get_option("ca-file", self.caFile),
                certFile=self.get_option("cert-file", self.certFile),
                depUp=self.get_option("dep-up", self.depUp),
                devel=self.get_option("devel", self.devel),
                keyFile=self.get_option("key-file", self.keyFile),
                keyring=self.get_option("keyring", self.keyring),
                nameTemplate=self.get_option("name-template", self.nameTemplate),
                namespace=self.get_option("namespace", self.namespace),
                noHooks=self.get_option("no-hooks", self.noHooks),
                password=self.get_option("password", self.password),
                renderSubchartNotes=self.get_option("render-subchart-notes", self.renderSubchartNotes),
                repo=self.get_option("repo", self.repo),
                commandLineValues=self.get_option("set", self.commandLineValues),
                fileValues=self.get_option("set-file", self.fileValues),
                stringValues=self.get_option("set-string", self.stringValues),
                skipCrds=self.get_option("skip-crds", self.skipCrds),
                timeout=self.get_option("timeout", self.timeout),
                username=self.get_option("username", self.username),
                yamlValues=self.get_option("values", self.yamlValues),
                verify=self.get_option("verify", self.verify),
                chartVersion=self.get_option("version", self.chartVersion),
                wait=self.get_option("wait", self.wait),
                releaseName="{releaseName} ".format(releaseName=self.releaseName),
                chart="\"{chart}\"".format(chart=self.chart)
            )
            logger.debug("Executing {command}".format(command=deploy_command))
            proc = await asyncio.create_subprocess_exec(*shlex.split(deploy_command))
            await proc.wait()

    @cachedmethod(lambda self: self.locationsCache)
    async def get_available_locations(self,
                                      service: str,
                                      input_directory: str,
                                      output_directory: str,
                                      tmp_directory: str) -> MutableMapping[str, Location]:
        pods = await self.client.list_namespaced_pod(
            namespace=self.namespace or 'default',
            label_selector="app.kubernetes.io/instance={}".format(self.releaseName),
            field_selector="status.phase=Running"
        )
        valid_targets = {}
        for pod in pods.items:
            # Check if pod is ready
            is_ready = True
            for condition in pod.status.conditions:
                if condition.status != 'True':
                    is_ready = False
                    break
            # Filter out not ready and Terminating locations
            if is_ready and pod.metadata.deletion_timestamp is None:
                for container in pod.spec.containers:
                    if not service or service == container.name:
                        location_name = pod.metadata.name + ':' + service
                        valid_targets[location_name] = Location(name=location_name, hostname=pod.status.pod_ip)
                        break
        return valid_targets

    async def undeploy(self, external: bool) -> None:
        if not external:
            # Undeploy
            undeploy_command = self.base_command() + (
                "uninstall "
                "{keepHistory}"
                "{noHooks}"
                "{timeout}"
                "{releaseName}"
            ).format(
                keepHistory=self.get_option("keep-history", self.keepHistory),
                noHooks=self.get_option("no-hooks", self.noHooks),
                timeout=self.get_option("timeout", self.timeout),
                releaseName=self.releaseName
            )
            logger.debug("Executing {command}".format(command=undeploy_command))
            proc = await asyncio.create_subprocess_exec(*shlex.split(undeploy_command))
            await proc.wait()
        # Close connections
        await super().undeploy(external)<|MERGE_RESOLUTION|>--- conflicted
+++ resolved
@@ -44,63 +44,6 @@
     return stdout.decode().strip()
 
 
-<<<<<<< HEAD
-class PatchedInClusterConfigLoader(incluster_config.InClusterConfigLoader):
-
-    def load_and_set(self, configuration: Optional[Configuration] = None):
-        self._load_config()
-        self._set_config(configuration)
-
-    def _set_config(self, configuration: Optional[Configuration] = None):
-        if configuration is None:
-            super()._set_config()
-        configuration.host = self.host
-        configuration.ssl_ca_cert = self.ssl_ca_cert
-        configuration.api_key['authorization'] = "bearer " + self.token
-
-
-class PatchedWsApiClient(WsApiClient):
-
-    async def request(self, method, url, query_params=None, headers=None,
-                      post_params=None, body=None, _preload_content=True,
-                      _request_timeout=None):
-        if query_params:
-            new_query_params = []
-            for key, value in query_params:
-                if key == 'command' and isinstance(value, list):
-                    for command in value:
-                        new_query_params.append((key, command))
-                else:
-                    new_query_params.append((key, value))
-            query_params = new_query_params
-        if headers is None:
-            headers = {}
-        if 'sec-websocket-protocol' not in headers:
-            headers['sec-websocket-protocol'] = 'v4.channel.k8s.io'
-        if query_params:
-            url += '?' + urlencode(query_params)
-        url = ws_client.get_websocket_url(url)
-        if _preload_content:
-            resp_all = ''
-            async with self.rest_client.pool_manager.ws_connect(
-                    url,
-                    headers=headers,
-                    heartbeat=30) as ws:
-                async for msg in ws:
-                    msg = msg.data.decode('utf-8')
-                    if len(msg) > 1:
-                        channel = ord(msg[0])
-                        data = msg[1:]
-                        if data:
-                            if channel in [ws_client.STDOUT_CHANNEL, ws_client.STDERR_CHANNEL]:
-                                resp_all += data
-            return ws_client.WsResponse(200, resp_all.encode('utf-8'))
-        else:
-            return await self.rest_client.pool_manager.ws_connect(url, headers=headers, heartbeat=30)
-
-
-=======
->>>>>>> 3de01f2e
 class BaseKubernetesConnector(BaseConnector, ABC):
 
     def __init__(self,
